{
<<<<<<< HEAD
  "version": "0.4.19",
  "buildDate": "2025-08-21T09:47:10.843Z",
  "buildNumber": 40
=======
  "version": "0.4.37",
  "buildDate": "2025-08-20T19:06:22.437Z",
  "buildNumber": 58
>>>>>>> c743dac1
}<|MERGE_RESOLUTION|>--- conflicted
+++ resolved
@@ -1,11 +1,5 @@
 {
-<<<<<<< HEAD
-  "version": "0.4.19",
+  "version": "0.4.37",
   "buildDate": "2025-08-21T09:47:10.843Z",
-  "buildNumber": 40
-=======
-  "version": "0.4.37",
-  "buildDate": "2025-08-20T19:06:22.437Z",
   "buildNumber": 58
->>>>>>> c743dac1
 }